import traceback
import asyncio
from decimal import Decimal
from enum import Enum
from ostium_python_sdk.constants import PRECISION_2
from web3 import Web3
from .abi.usdc_abi import usdc_abi
from .abi.trading_abi import trading_abi
from .abi.trading_storage_abi import trading_storage_abi
from .utils import convert_to_scaled_integer, fromErrorCodeToMessage, get_tp_sl_prices, to_base_units
from eth_account.account import Account


class OpenOrderType(Enum):
    MARKET = 0
    LIMIT = 1
    STOP = 2


class Ostium:
    """
    Main client for interacting with the Ostium trading platform on the Arbitrum network.
    
    Supports opening and closing trades, managing positions, and other trading operations.
    Also supports delegation through the contract's native delegatedAction functionality,
    which allows an approved address to execute trades on behalf of another address.
    
    Args:
        w3: Web3 instance connected to the Arbitrum network
        usdc_address: Contract address for USDC token
        ostium_trading_storage_address: Contract address for the Ostium trading storage
        ostium_trading_address: Contract address for the Ostium trading contract
        private_key: Private key for transaction signing
        verbose: Whether to log detailed information
        use_delegation: Whether to enable the delegatedAction functionality
        
    Delegation Usage:
        1. Initialize the SDK with the delegate's private key
        2. Set use_delegation=True when initializing or set the use_delegation property to True later
        3. When calling trade methods, specify the trader_address parameter which is the address
           on whose behalf the transaction will be executed
        4. The delegate address must be approved at the contract level to act on behalf of the trader
        5. The trader address must have approved enough USDC allowance for the trading contract
    """
    def __init__(self, w3: Web3, usdc_address: str, ostium_trading_storage_address: str, ostium_trading_address: str, private_key: str, verbose=False, use_delegation=False) -> None:
        self.web3 = w3
        self.verbose = verbose
        self.private_key = private_key
        self.usdc_address = usdc_address
        self.ostium_trading_storage_address = ostium_trading_storage_address
        self.ostium_trading_address = ostium_trading_address
        self.use_delegation = use_delegation
        # Create contract instances
        self.usdc_contract = self.web3.eth.contract(
            address=self.usdc_address, abi=usdc_abi)
        self.ostium_trading_storage_contract = self.web3.eth.contract(
            address=self.ostium_trading_storage_address, abi=trading_storage_abi)
        self.ostium_trading_contract = self.web3.eth.contract(
            address=self.ostium_trading_address, abi=trading_abi)

        self.slippage_percentage = 2  # 2%

    def log(self, message):
        if self.verbose:
            print(message)

    def set_slippage_percentage(self, slippage_percentage):
        self.slippage_percentage = slippage_percentage

    def get_slippage_percentage(self):
        return self.slippage_percentage

    def get_public_address(self):
        public_address = self._get_account().address
        return public_address

    def _get_account(self) -> Account:
        self._check_private_key()
        """Get account from stored private key"""
        return self.web3.eth.account.from_key(self.private_key)

    def get_block_number(self):
        return self.web3.eth.get_block('latest')['number']

    def get_nonce(self, address):
        return self.web3.eth.get_transaction_count(address)

    def _check_private_key(self):
        if not self.private_key:
            raise ValueError(
                "Private key is required for Ostium platform write-operations")

    def perform_trade(self, trade_params, at_price):
        self.log(f"Performing trade with params: {trade_params}")
        account = self._get_account()
        amount = to_base_units(trade_params['collateral'], decimals=6)
        self.__approve(account, amount, self.use_delegation, trade_params.get('trader_address'))

        try:
            self.log(f"Final trade parameters being sent: {trade_params}")
            tp_price, sl_price = get_tp_sl_prices(trade_params)

            trade = {
                'collateral': convert_to_scaled_integer(trade_params['collateral'], precision=5, scale=6),
                'openPrice': convert_to_scaled_integer(at_price),
                'tp': convert_to_scaled_integer(tp_price),
                'sl': convert_to_scaled_integer(sl_price),
                'trader': account.address,
                'leverage': to_base_units(trade_params['leverage'], decimals=2),
                'pairIndex': int(trade_params['asset_type']),
                'index': 0,
                'buy': trade_params['direction']
            }

            order_type = OpenOrderType.MARKET.value

            if 'order_type' in trade_params:
                if trade_params['order_type'] == 'LIMIT':
                    order_type = OpenOrderType.LIMIT.value
                elif trade_params['order_type'] == 'STOP':
                    order_type = OpenOrderType.STOP.value
                elif trade_params['order_type'] == 'MARKET':
                    pass
                else:
                    raise Exception('Invalid order type')

            slippage = int(self.slippage_percentage * PRECISION_2)

            if self.use_delegation and 'trader_address' in trade_params:
                # Use delegatedAction when delegation is enabled
                trader_address = trade_params['trader_address']
                self.log(f"Using delegatedAction to trade on behalf of {trader_address}")
                
                # The correct way to encode the function call in Web3.py
                # Create the function object for openTrade
                open_trade_func = self.ostium_trading_contract.functions.openTrade(
                    trade, order_type, slippage
                )
                
                # Get the encoded data for the openTrade function call
                inner_encoded_data = open_trade_func.build_transaction({'gas': 0})['data']
                
                # Create the outer delegatedAction transaction
                trade_tx = self.ostium_trading_contract.functions.delegatedAction(
                    trader_address, inner_encoded_data
                ).build_transaction({'from': account.address})
            else:
                # Standard direct function call (no delegation)
                trade_tx = self.ostium_trading_contract.functions.openTrade(
                    trade, order_type, slippage
                ).build_transaction({'from': account.address})
                
            trade_tx['nonce'] = self.get_nonce(account.address)

            signed_tx = self.web3.eth.account.sign_transaction(
                trade_tx, private_key=self.private_key)
            trade_tx_hash = self.web3.eth.send_raw_transaction(
                signed_tx.raw_transaction)
            trade_receipt = self.web3.eth.wait_for_transaction_receipt(
                trade_tx_hash)
            # self.log(f"Order Receipt: {trade_receipt}")
            
            # Extract orderId from logs
            order_id = None
            for log in trade_receipt.logs:
                # Define PriceRequested event signature
                price_requested_signature = self.web3.keccak(text="PriceRequested(uint256,bytes32,uint256)").hex()
                
                # Look at the event topic to identify the event type
                if len(log['topics']) > 0 and log['topics'][0].hex() == price_requested_signature:
                    # orderId is the indexed parameter (second topic)
                    order_id = int(log['topics'][1].hex(), 16)
                    self.log(f"Found orderId from PriceRequested: {order_id}")
                    break
                
            return {
                'receipt': trade_receipt,
                'order_id': order_id
            }

        except Exception as e:
            reason_string, suggestion = fromErrorCodeToMessage(
                e, verbose=self.verbose)
            print(
                f"An error ({str(e)}) occurred during the trading process - parsed as {reason_string}")
            raise Exception(
                f'{reason_string}\n\n{suggestion}' if suggestion != None else reason_string)

    def cancel_limit_order(self, pair_id, trade_index):
        account = self._get_account()

        trade_tx = self.ostium_trading_contract.functions.cancelOpenLimitOrder(
            int(pair_id), int(trade_index)).build_transaction({'from': account.address})
        trade_tx['nonce'] = self.get_nonce(account.address)

        signed_tx = self.web3.eth.account.sign_transaction(
            trade_tx, private_key=self.private_key)
        trade_tx_hash = self.web3.eth.send_raw_transaction(
            signed_tx.raw_transaction)
        self.log(f"Cancel Limit Order TX Hash: {trade_tx_hash.hex()}")

        trade_receipt = self.web3.eth.wait_for_transaction_receipt(
            trade_tx_hash)
        self.log(f"Cancel Limit Order Receipt: {trade_receipt}")
        return trade_receipt

<<<<<<< HEAD
    def close_trade(self, pair_id, trade_index, close_percentage=100):
=======
    def close_trade(self, pair_id, trade_index, close_percentage=100, trader_address=None):
        """
        Close a trade partially or completely
        
        Args:
            pair_id: The ID of the trading pair
            trade_index: The index of the trade
            close_percentage: The percentage of the position to close (1-100, default: 100)
            trader_address: Optional address of the trader if different from the account (for delegation)
        
        Returns:
            A dictionary containing the transaction receipt and order ID
        """
>>>>>>> cd608a1f
        self.log(f"Closing trade for pair {pair_id}, index {trade_index}")
        account = self._get_account()

        close_percentage = to_base_units(close_percentage, decimals=2)

        if self.use_delegation and trader_address:
            self.log(f"Using delegatedAction to close trade on behalf of {trader_address}")
            
            # The correct way to encode the function call in Web3.py
            # Create the function object for closeTradeMarket
            close_trade_func = self.ostium_trading_contract.functions.closeTradeMarket(
                int(pair_id), int(trade_index), int(close_percentage)
            )
            
            # Get the encoded data for the closeTradeMarket function call
            inner_encoded_data = close_trade_func.build_transaction({'gas': 0})['data']
            
            # Create the outer delegatedAction transaction
            trade_tx = self.ostium_trading_contract.functions.delegatedAction(
                trader_address, inner_encoded_data
            ).build_transaction({'from': account.address})
        else:
            # Standard direct function call (no delegation)
            trade_tx = self.ostium_trading_contract.functions.closeTradeMarket(
                int(pair_id), int(trade_index), int(close_percentage)
            ).build_transaction({'from': account.address})

        trade_tx['nonce'] = self.get_nonce(account.address)

        signed_tx = self.web3.eth.account.sign_transaction(
            trade_tx, private_key=self.private_key)
        trade_tx_hash = self.web3.eth.send_raw_transaction(
            signed_tx.raw_transaction)
        self.log(f"Trade TX Hash: {trade_tx_hash.hex()}")

        trade_receipt = self.web3.eth.wait_for_transaction_receipt(
            trade_tx_hash)
        # self.log(f"Trade Receipt: {trade_receipt}")
        
        # Extract orderId from logs
        order_id = None
        for log in trade_receipt.logs:
            # Define PriceRequested event signature
            price_requested_signature = self.web3.keccak(text="PriceRequested(uint256,bytes32,uint256)").hex()
            
            # Look at the event topic to identify the event type
            if len(log['topics']) > 0 and log['topics'][0].hex() == price_requested_signature:
                # orderId is the indexed parameter (second topic)
                order_id = int(log['topics'][1].hex(), 16)
                self.log(f"Found orderId from PriceRequested: {order_id}")
                break
                
        return {
            'receipt': trade_receipt,
            'order_id': order_id
        }

    def remove_collateral(self, pair_id, trade_index, remove_amount):
        self.log(
            f"Remove collateral for trade for pair {pair_id}, index {trade_index}: {remove_amount} USDC")
        account = self._get_account()

        amount = to_base_units(remove_amount, decimals=6)

        trade_tx = self.ostium_trading_contract.functions.removeCollateral(
            int(pair_id), int(trade_index), int(amount)).build_transaction({'from': account.address})
        trade_tx['nonce'] = self.get_nonce(account.address)

        signed_tx = self.web3.eth.account.sign_transaction(
            trade_tx, private_key=self.private_key)
        trade_tx_hash = self.web3.eth.send_raw_transaction(
            signed_tx.raw_transaction)
        self.log(f"Remove Collateral TX Hash: {trade_tx_hash.hex()}")

        remove_receipt = self.web3.eth.wait_for_transaction_receipt(
            trade_tx_hash)
        self.log(f"Remove Collateral Receipt: {remove_receipt}")
        return remove_receipt

    def add_collateral(self, pairID, index, collateral, trader_address=None):
        """
        Add collateral to an existing position
        
        Args:
            pairID: The ID of the trading pair
            index: The index of the trade
            collateral: The amount of collateral to add
            trader_address: Optional address of the trader if different from the account (for delegation)
            
        Returns:
            The transaction receipt
        """
        account = self._get_account()
        try:
            amount = to_base_units(collateral, decimals=6)
            self.__approve(account, amount, self.use_delegation, trader_address)

            if self.use_delegation and trader_address:
                self.log(f"Using delegatedAction to add collateral on behalf of {trader_address}")
                
                # The correct way to encode the function call in Web3.py
                # Create the function object for topUpCollateral
                top_up_func = self.ostium_trading_contract.functions.topUpCollateral(
                    int(pairID), int(index), amount
                )
                
                # Get the encoded data for the topUpCollateral function call
                inner_encoded_data = top_up_func.build_transaction({'gas': 0})['data']
                
                # Create the outer delegatedAction transaction
                add_collateral_tx = self.ostium_trading_contract.functions.delegatedAction(
                    trader_address, inner_encoded_data
                ).build_transaction({'from': account.address})
            else:
                # Standard direct function call (no delegation)
                add_collateral_tx = self.ostium_trading_contract.functions.topUpCollateral(
                    int(pairID), int(index), amount
                ).build_transaction({'from': account.address})

            add_collateral_tx['nonce'] = self.get_nonce(account.address)

            signed_tx = self.web3.eth.account.sign_transaction(
                add_collateral_tx, private_key=self.private_key)
            add_collateral_tx_hash = self.web3.eth.send_raw_transaction(
                signed_tx.raw_transaction)
            self.log(f"Add Collateral TX Hash: {add_collateral_tx_hash.hex()}")

            add_collateral_receipt = self.web3.eth.wait_for_transaction_receipt(
                add_collateral_tx_hash)
            self.log(f"Add Collateral Receipt: {add_collateral_receipt}")
            return add_collateral_receipt

        except Exception as e:
            print("An error occurred during the add collateral process:")
            traceback.print_exc()
            raise e

    def update_tp(self, pair_id, trade_index, tp_price, trader_address=None):
        """
        Update take profit price for an existing position
        
        Args:
            pair_id: The ID of the trading pair
            trade_index: The index of the trade
            tp_price: The new take profit price
            trader_address: Optional address of the trader if different from the account (for delegation)
            
        Returns:
            The transaction receipt
        """
        self.log(
            f"Updating TP for pair {pair_id}, index {trade_index} to {tp_price}")
        account = self._get_account()
        try:
            tp_value = to_base_units(tp_price, decimals=18)

            if self.use_delegation and trader_address:
                self.log(f"Using delegatedAction to update TP on behalf of {trader_address}")
                
                # The correct way to encode the function call in Web3.py
                # Create the function object for updateTp
                update_tp_func = self.ostium_trading_contract.functions.updateTp(
                    int(pair_id), int(trade_index), tp_value
                )
                
                # Get the encoded data for the updateTp function call
                inner_encoded_data = update_tp_func.build_transaction({'gas': 0})['data']
                
                # Create the outer delegatedAction transaction
                update_tp_tx = self.ostium_trading_contract.functions.delegatedAction(
                    trader_address, inner_encoded_data
                ).build_transaction({'from': account.address})
            else:
                # Standard direct function call (no delegation)
                update_tp_tx = self.ostium_trading_contract.functions.updateTp(
                    int(pair_id), int(trade_index), tp_value
                ).build_transaction({'from': account.address})

            update_tp_tx['nonce'] = self.get_nonce(account.address)

            signed_tx = self.web3.eth.account.sign_transaction(
                update_tp_tx, private_key=self.private_key)
            update_tp_tx_hash = self.web3.eth.send_raw_transaction(
                signed_tx.raw_transaction)
            self.log(f"Update TP TX Hash: {update_tp_tx_hash.hex()}")
            
            update_tp_receipt = self.web3.eth.wait_for_transaction_receipt(
                update_tp_tx_hash)
            return update_tp_receipt

        except Exception as e:
            print("An error occurred during the update tp process:")
            traceback.print_exc()
            raise e

    def update_sl(self, pairID, index, sl, trader_address=None):
        """
        Update stop loss price for an existing position
        
        Args:
            pairID: The ID of the trading pair
            index: The index of the trade
            sl: The new stop loss price
            trader_address: Optional address of the trader if different from the account (for delegation)
            
        Returns:
            The transaction receipt
        """
        account = self._get_account()
        try:
            sl_value = to_base_units(sl, decimals=18)

            if self.use_delegation and trader_address:
                self.log(f"Using delegatedAction to update SL on behalf of {trader_address}")
                
                # The correct way to encode the function call in Web3.py
                # Create the function object for updateSl
                update_sl_func = self.ostium_trading_contract.functions.updateSl(
                    int(pairID), int(index), sl_value
                )
                
                # Get the encoded data for the updateSl function call
                inner_encoded_data = update_sl_func.build_transaction({'gas': 0})['data']
                
                # Create the outer delegatedAction transaction
                update_sl_tx = self.ostium_trading_contract.functions.delegatedAction(
                    trader_address, inner_encoded_data
                ).build_transaction({'from': account.address})
            else:
                # Standard direct function call (no delegation)
                update_sl_tx = self.ostium_trading_contract.functions.updateSl(
                    int(pairID), int(index), sl_value
                ).build_transaction({'from': account.address})

            update_sl_tx['nonce'] = self.get_nonce(account.address)

            signed_tx = self.web3.eth.account.sign_transaction(
                update_sl_tx, private_key=self.private_key)
            update_sl_tx_hash = self.web3.eth.send_raw_transaction(
                signed_tx.raw_transaction)
            self.log(f"Update SL TX Hash: {update_sl_tx_hash.hex()}")
            
            update_sl_receipt = self.web3.eth.wait_for_transaction_receipt(
                update_sl_tx_hash)
            return update_sl_receipt

        except Exception as e:
            reason_string, suggestion = fromErrorCodeToMessage(
                str(e), verbose=self.verbose)
            print(
                f"An error occurred during the update sl process: {reason_string}")
            raise Exception(
                f'{reason_string}\n\n{suggestion}' if suggestion != None else reason_string)

    def __approve(self, account, collateral, use_delegation, trader_address=None):
        trader_address = trader_address if trader_address and use_delegation else account.address
        allowance = self.usdc_contract.functions.allowance(
             trader_address, self.ostium_trading_storage_address).call()

        if allowance < collateral:
            if not use_delegation:
                approve_tx = self.usdc_contract.functions.approve(
                    self.ostium_trading_storage_address,
                    self.web3.to_wei(1000000, 'mwei')
                ).build_transaction({'from': account.address})

                approve_tx['nonce'] = self.get_nonce(account.address)

                signed_tx = self.web3.eth.account.sign_transaction(
                    approve_tx, private_key=self.private_key)
                approve_tx_hash = self.web3.eth.send_raw_transaction(
                    signed_tx.raw_transaction)
                self.log(f"Approval TX Hash: {approve_tx_hash.hex()}")

                approve_receipt = self.web3.eth.wait_for_transaction_receipt(
                    approve_tx_hash)
                self.log(f"Approval Receipt: {approve_receipt}")
            else:            
                raise Exception(f"Sufficient allowance for {trader_address} not present. Please approve the trading contract to spend USDC.")

    def withdraw(self, amount, receiving_address):
        account = self._get_account()

        try:
            amount_in_base_units = to_base_units(amount, decimals=6)

            if not self.web3.is_address(receiving_address):
                raise ValueError("Invalid Arbitrum address format")

            transfer_tx = self.usdc_contract.functions.transfer(
                receiving_address,
                amount_in_base_units
            ).build_transaction({'from': account.address})

            transfer_tx['nonce'] = self.get_nonce(account.address)

            signed_tx = self.web3.eth.account.sign_transaction(
                transfer_tx, private_key=self.private_key)
            transfer_tx_hash = self.web3.eth.send_raw_transaction(
                signed_tx.raw_transaction)
            self.log(f"Transfer TX Hash: {transfer_tx_hash.hex()}")

            transfer_receipt = self.web3.eth.wait_for_transaction_receipt(
                transfer_tx_hash)
            self.log(f"Transfer Receipt: {transfer_receipt}")
            return transfer_receipt

        except Exception as e:
            reason_string, suggestion = fromErrorCodeToMessage(
                str(e), verbose=self.verbose)
            print(
                f"An error occurred during the transfer process: {reason_string}")
            raise Exception(
                f'{reason_string}\n\n{suggestion}' if suggestion != None else reason_string)

    def update_limit_order(self, pair_id, index, pvt_key, price=None, tp=None, sl=None):
        try:
            account = self.web3.eth.account.from_key(pvt_key)
            # Get existing order details (tbd why read from storage)
            existing_order = self.ostium_trading_storage_contract.functions.getOpenLimitOrder(
                account.address,
                int(pair_id),
                int(index)
            ).call()

            self.log(f"existing_order {existing_order}")
            # Use existing values if new values are not provided
            price_value = convert_to_scaled_integer(
                price) if price is not None else existing_order[1]  # openPrice
            tp_value = convert_to_scaled_integer(
                tp) if tp is not None else existing_order[2]    # tp
            sl_value = convert_to_scaled_integer(
                sl) if sl is not None else existing_order[3]    # sl

            trade_tx = self.ostium_trading_contract.functions.updateOpenLimitOrder(
                int(pair_id),
                int(index),
                price_value,
                tp_value,
                sl_value
            ).build_transaction({'from': account.address})

            trade_tx['nonce'] = self.get_nonce(account.address)

            signed_tx = self.web3.eth.account.sign_transaction(
                trade_tx, private_key=account.key)
            trade_tx_hash = self.web3.eth.send_raw_transaction(
                signed_tx.raw_transaction)
            self.log(f"Update Limit Order TX Hash: {trade_tx_hash.hex()}")

            trade_receipt = self.web3.eth.wait_for_transaction_receipt(
                trade_tx_hash)
            self.log(f"Update Limit Order Receipt: {trade_receipt}")
            return trade_receipt

        except Exception as e:
            reason_string, suggestion = fromErrorCodeToMessage(
                str(e), verbose=self.verbose)
            print(
                f"An error occurred during the update limit order process: {reason_string}")
            raise Exception(
                f'{reason_string}\n\n{suggestion}' if suggestion != None else reason_string)

    async def track_order_and_trade(self, subgraph_client, order_id, polling_interval=1, max_attempts=30):
        """
        Track an order by its ID and get the resulting trade once the order is executed.
        Formats the blockchain values to proper decimal representation.
        
        Args:
            subgraph_client: The SubgraphClient instance to use for queries
            order_id: The ID of the order to track
            polling_interval: Time in seconds between polling attempts
            max_attempts: Maximum number of polling attempts
            
        Returns:
            A dictionary containing both the order and trade data with formatted values
        """
        self.log(f"Tracking order ID: {order_id}")
        
        # Fields that should be formatted to proper decimal values
        price_fields = [
            'price', 'priceAfterImpact', 'openPrice', 'closePrice', 
            'takeProfitPrice', 'stopLossPrice'
        ]
        collateral_fields = [
            'collateral', 'notional', 'tradeNotional', 'amountSentToTrader',
            'devFee', 'vaultFee', 'oracleFee', 'liquidationFee', 'fundingFee', 'rolloverFee'
        ]
        percentage_fields = [
            'profitPercent', 'totalProfitPercent', 'priceImpactP', 'leverage', 'highestLeverage',
            'closePercent'
        ]
        
        for attempt in range(max_attempts):
            order = await subgraph_client.get_order_by_id(order_id)
            
            if not order:
                self.log(f"Order {order_id} not found yet, waiting... (attempt {attempt + 1}/{max_attempts})")
                await asyncio.sleep(polling_interval)
                continue
                
            # Format numeric values in order
            formatted_order = self._format_entity_values(order, price_fields, collateral_fields, percentage_fields)
                
            if not formatted_order.get('isPending', True):
                self.log(f"Order {order_id} has been processed")
                
                # Check if it was cancelled
                if formatted_order.get('isCancelled', False):
                    self.log(f"Order {order_id} was cancelled: {formatted_order.get('cancelReason', 'Unknown reason')}")
                    return {'order': formatted_order, 'trade': None}
                    
                # If not cancelled, look for the trade using tradeID from the order
                trade_id = formatted_order.get('tradeID')
                if trade_id:
                    self.log(f"Looking for trade with ID: {trade_id}")
                    trade = await subgraph_client.get_trade_by_id(trade_id)
                    
                    if trade:
                        # Format numeric values in trade
                        formatted_trade = self._format_entity_values(trade, price_fields, collateral_fields, percentage_fields)
                        
                        # Special handling for closing orders - we need to verify the trade is actually closed
                        if formatted_order.get('orderAction') == 'Close':
                            # For a close order, we need to check if the trade is actually closed (isOpen = false)
                            if formatted_trade.get('isOpen', True):
                                self.log(f"Trade {trade_id} is closing but not fully closed yet, waiting... (attempt {attempt + 1}/{max_attempts})")
                                await asyncio.sleep(polling_interval)
                                continue
                        
                        self.log(f"Found trade for order {order_id}")
                        return {'order': formatted_order, 'trade': formatted_trade}
                    else:
                        self.log(f"No trade found with ID {trade_id}")
                        return {'order': formatted_order, 'trade': None}
                else:
                    self.log(f"No tradeID found in order {order_id}")
                    return {'order': formatted_order, 'trade': None}
            
            self.log(f"Order {order_id} is still pending, waiting... (attempt {attempt + 1}/{max_attempts})")
            await asyncio.sleep(polling_interval)
        
        self.log(f"Max polling attempts reached for order {order_id}")
        order = await subgraph_client.get_order_by_id(order_id)
        if order:
            formatted_order = self._format_entity_values(order, price_fields, collateral_fields, percentage_fields)
            return {'order': formatted_order, 'trade': None}
        return {'order': None, 'trade': None}
    
    def _format_entity_values(self, entity, price_fields, collateral_fields, percentage_fields):
        """
        Format values in an entity (order or trade) to proper decimal representations
        
        Args:
            entity: The entity (order or trade) to format values for
            price_fields: List of field names that represent prices
            collateral_fields: List of field names that represent collateral/token amounts
            percentage_fields: List of field names that represent percentages
            
        Returns:
            A new dictionary with formatted values
        """
        if not entity:
            return None
            
        formatted_entity = {}
        
        for key, value in entity.items():
            if value is None:
                formatted_entity[key] = value
                continue
                
            if key in price_fields and isinstance(value, (int, str, Decimal)):
                # Format prices with 18 decimals
                try:
                    formatted_entity[key] = float(value) / 10**18
                except (ValueError, TypeError):
                    formatted_entity[key] = value
            elif key in collateral_fields and isinstance(value, (int, str, Decimal)):
                # Format collateral values with 6 decimals (USDC-like precision)
                try:
                    formatted_entity[key] = float(value) / 10**6
                except (ValueError, TypeError):
                    formatted_entity[key] = value
            elif key in percentage_fields and isinstance(value, (int, str, Decimal)):
                # Format percentage values with 2 decimals
                try:
                    formatted_entity[key] = float(value) / 10**2
                except (ValueError, TypeError):
                    formatted_entity[key] = value
            else:
                formatted_entity[key] = value
                
        return formatted_entity<|MERGE_RESOLUTION|>--- conflicted
+++ resolved
@@ -204,9 +204,6 @@
         self.log(f"Cancel Limit Order Receipt: {trade_receipt}")
         return trade_receipt
 
-<<<<<<< HEAD
-    def close_trade(self, pair_id, trade_index, close_percentage=100):
-=======
     def close_trade(self, pair_id, trade_index, close_percentage=100, trader_address=None):
         """
         Close a trade partially or completely
@@ -220,7 +217,6 @@
         Returns:
             A dictionary containing the transaction receipt and order ID
         """
->>>>>>> cd608a1f
         self.log(f"Closing trade for pair {pair_id}, index {trade_index}")
         account = self._get_account()
 
